--- conflicted
+++ resolved
@@ -11,8 +11,8 @@
 (define-constant ERROR_BAD_PARAMETER (err u1005))
 (define-constant ERROR_INVALID_COUNTERPARTY (err u1006))
 (define-constant ERROR_TIME_EXPIRED (err u1007))
-<<<<<<< HEAD
 (define-constant DEFAULT_DURATION_BLOCKS u1008) 
+
 
 ;; Transaction data storage
 (define-map TransactionRegistry
@@ -215,6 +215,3 @@
     )
   )
 )
-=======
-(define-constant DEFAULT_DURATION_BLOCKS u1008) 
->>>>>>> a6d41845
